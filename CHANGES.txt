--- conflicted
+++ resolved
@@ -1,10 +1,10 @@
-<<<<<<< HEAD
+1.1.0
  * Allow multiple comma-separated hosts in spark.cassandra.connection.host
  * Add indexedColumn to ColumnDef (#122)
-=======
+
+1.0.0
  * Fixed a bug which caused problems with connecting to Cassandra under heavy load (#185)
- * Skip $_outer constructor param in ReflectionColumnMapper, fixes working with case classes in Spark shell, added apropriate test cases (#188)
->>>>>>> 919feeaf
+ * Skip $_outer constructor param in ReflectionColumnMapper, fixes working with case classes in Spark shell, added appropriate test cases (#188)
 
 1.0.0 RC 4
  * Upgrade Java driver for Cassandra to 2.0.4. (#171)
